// Licensed to the Apache Software Foundation (ASF) under one
// or more contributor license agreements.  See the NOTICE file
// distributed with this work for additional information
// regarding copyright ownership.  The ASF licenses this file
// to you under the Apache License, Version 2.0 (the
// "License"); you may not use this file except in compliance
// with the License.  You may obtain a copy of the License at
//
//   http://www.apache.org/licenses/LICENSE-2.0
//
// Unless required by applicable law or agreed to in writing,
// software distributed under the License is distributed on an
// "AS IS" BASIS, WITHOUT WARRANTIES OR CONDITIONS OF ANY
// KIND, either express or implied.  See the License for the
// specific language governing permissions and limitations
// under the License.

use std::any::Any;
use std::collections::HashMap;
use std::fmt::{self, Debug, Formatter};
use std::sync::Arc;
use std::vec;

use arrow::array::{ArrayRef, FixedSizeListArray};
use arrow::datatypes::{
    DataType, Field, Fields, Int32Type, IntervalDayTimeType, IntervalMonthDayNanoType,
    IntervalUnit, Schema, SchemaRef, TimeUnit, UnionFields, UnionMode,
};
use prost::Message;

use datafusion::datasource::provider::TableProviderFactory;
use datafusion::datasource::TableProvider;
use datafusion::execution::context::SessionState;
use datafusion::execution::runtime_env::{RuntimeConfig, RuntimeEnv};
use datafusion::execution::FunctionRegistry;
use datafusion::functions_aggregate::count::count_udaf;
use datafusion::functions_aggregate::expr_fn::{
    approx_median, approx_percentile_cont, approx_percentile_cont_with_weight, count,
    count_distinct, covar_pop, covar_samp, first_value, median, stddev, stddev_pop, sum,
    var_pop, var_sample,
};
use datafusion::prelude::*;
use datafusion::test_util::{TestTableFactory, TestTableProvider};
use datafusion_common::config::{FormatOptions, TableOptions};
use datafusion_common::scalar::ScalarStructBuilder;
use datafusion_common::{
    internal_datafusion_err, internal_err, not_impl_err, plan_err, DFSchema, DFSchemaRef,
    DataFusionError, FileType, Result, ScalarValue,
};
use datafusion_expr::dml::CopyTo;
use datafusion_expr::expr::{
    self, Between, BinaryExpr, Case, Cast, GroupingSet, InList, Like, ScalarFunction,
    Sort, Unnest,
};
use datafusion_expr::logical_plan::{Extension, UserDefinedLogicalNodeCore};
use datafusion_expr::{
    Accumulator, AggregateExt, AggregateFunction, ColumnarValue, ExprSchemable,
    LogicalPlan, Operator, PartitionEvaluator, ScalarUDF, ScalarUDFImpl, Signature,
    TryCast, Volatility, WindowFrame, WindowFrameBound, WindowFrameUnits,
    WindowFunctionDefinition, WindowUDF, WindowUDFImpl,
};
<<<<<<< HEAD
use datafusion_functions_aggregate::correlation::corr;
=======
use datafusion_functions_aggregate::average::avg_udaf;
>>>>>>> 8aad2082
use datafusion_functions_aggregate::expr_fn::{
    bit_and, bit_or, bit_xor, bool_and, bool_or,
};
use datafusion_functions_aggregate::string_agg::string_agg;
use datafusion_proto::bytes::{
    logical_plan_from_bytes, logical_plan_from_bytes_with_extension_codec,
    logical_plan_to_bytes, logical_plan_to_bytes_with_extension_codec,
};
use datafusion_proto::logical_plan::to_proto::serialize_expr;
use datafusion_proto::logical_plan::{
    from_proto, DefaultLogicalExtensionCodec, LogicalExtensionCodec,
};
use datafusion_proto::protobuf;

#[cfg(feature = "json")]
fn roundtrip_json_test(proto: &protobuf::LogicalExprNode) {
    let string = serde_json::to_string(proto).unwrap();
    let back: protobuf::LogicalExprNode = serde_json::from_str(&string).unwrap();
    assert_eq!(proto, &back);
}

#[cfg(not(feature = "json"))]
fn roundtrip_json_test(_proto: &protobuf::LogicalExprNode) {}

// Given a DataFusion logical Expr, convert it to protobuf and back, using debug formatting to test
// equality.
fn roundtrip_expr_test(initial_struct: Expr, ctx: SessionContext) {
    let extension_codec = DefaultLogicalExtensionCodec {};
    let proto: protobuf::LogicalExprNode =
        match serialize_expr(&initial_struct, &extension_codec) {
            Ok(p) => p,
            Err(e) => panic!("Error serializing expression: {:?}", e),
        };
    let round_trip: Expr =
        from_proto::parse_expr(&proto, &ctx, &extension_codec).unwrap();

    assert_eq!(format!("{:?}", &initial_struct), format!("{round_trip:?}"));

    roundtrip_json_test(&proto);
}

fn new_arc_field(name: &str, dt: DataType, nullable: bool) -> Arc<Field> {
    Arc::new(Field::new(name, dt, nullable))
}

#[tokio::test]
async fn roundtrip_logical_plan() -> Result<()> {
    let ctx = SessionContext::new();
    ctx.register_csv("t1", "tests/testdata/test.csv", CsvReadOptions::default())
        .await?;
    let scan = ctx.table("t1").await?.into_optimized_plan()?;
    let topk_plan = LogicalPlan::Extension(Extension {
        node: Arc::new(TopKPlanNode::new(3, scan, col("revenue"))),
    });
    let extension_codec = TopKExtensionCodec {};
    let bytes = logical_plan_to_bytes_with_extension_codec(&topk_plan, &extension_codec)?;
    let logical_round_trip =
        logical_plan_from_bytes_with_extension_codec(&bytes, &ctx, &extension_codec)?;
    assert_eq!(format!("{topk_plan:?}"), format!("{logical_round_trip:?}"));
    Ok(())
}

#[derive(Clone, PartialEq, Eq, ::prost::Message)]
pub struct TestTableProto {
    /// URL of the table root
    #[prost(string, tag = "1")]
    pub url: String,
}

#[derive(Debug)]
pub struct TestTableProviderCodec {}

impl LogicalExtensionCodec for TestTableProviderCodec {
    fn try_decode(
        &self,
        _buf: &[u8],
        _inputs: &[LogicalPlan],
        _ctx: &SessionContext,
    ) -> Result<Extension> {
        not_impl_err!("No extension codec provided")
    }

    fn try_encode(&self, _node: &Extension, _buf: &mut Vec<u8>) -> Result<()> {
        not_impl_err!("No extension codec provided")
    }

    fn try_decode_table_provider(
        &self,
        buf: &[u8],
        schema: SchemaRef,
        _ctx: &SessionContext,
    ) -> Result<Arc<dyn TableProvider>> {
        let msg = TestTableProto::decode(buf).map_err(|_| {
            DataFusionError::Internal("Error decoding test table".to_string())
        })?;
        let provider = TestTableProvider {
            url: msg.url,
            schema,
        };
        Ok(Arc::new(provider))
    }

    fn try_encode_table_provider(
        &self,
        node: Arc<dyn TableProvider>,
        buf: &mut Vec<u8>,
    ) -> Result<()> {
        let table = node
            .as_ref()
            .as_any()
            .downcast_ref::<TestTableProvider>()
            .expect("Can't encode non-test tables");
        let msg = TestTableProto {
            url: table.url.clone(),
        };
        msg.encode(buf).map_err(|_| {
            DataFusionError::Internal("Error encoding test table".to_string())
        })
    }
}

#[tokio::test]
async fn roundtrip_custom_tables() -> Result<()> {
    let mut table_factories: HashMap<String, Arc<dyn TableProviderFactory>> =
        HashMap::new();
    table_factories.insert("TESTTABLE".to_string(), Arc::new(TestTableFactory {}));
    let cfg = RuntimeConfig::new();
    let env = RuntimeEnv::new(cfg).unwrap();
    let ses = SessionConfig::new();
    let mut state = SessionState::new_with_config_rt(ses, Arc::new(env));
    // replace factories
    *state.table_factories_mut() = table_factories;
    let ctx = SessionContext::new_with_state(state);

    let sql = "CREATE EXTERNAL TABLE t STORED AS testtable LOCATION 's3://bucket/schema/table';";
    ctx.sql(sql).await.unwrap();

    let codec = TestTableProviderCodec {};
    let scan = ctx.table("t").await?.into_optimized_plan()?;
    let bytes = logical_plan_to_bytes_with_extension_codec(&scan, &codec)?;
    let logical_round_trip =
        logical_plan_from_bytes_with_extension_codec(&bytes, &ctx, &codec)?;
    assert_eq!(format!("{scan:?}"), format!("{logical_round_trip:?}"));
    Ok(())
}

#[tokio::test]
async fn roundtrip_custom_memory_tables() -> Result<()> {
    let ctx = SessionContext::new();
    // Make sure during round-trip, constraint information is preserved
    let query = "CREATE TABLE sales_global_with_pk (zip_code INT,
          country VARCHAR(3),
          sn INT,
          ts TIMESTAMP,
          currency VARCHAR(3),
          amount FLOAT,
          primary key(sn)
        ) as VALUES
          (0, 'GRC', 0, '2022-01-01 06:00:00'::timestamp, 'EUR', 30.0),
          (1, 'FRA', 1, '2022-01-01 08:00:00'::timestamp, 'EUR', 50.0),
          (1, 'TUR', 2, '2022-01-01 11:30:00'::timestamp, 'TRY', 75.0),
          (1, 'FRA', 3, '2022-01-02 12:00:00'::timestamp, 'EUR', 200.0),
          (1, 'TUR', 4, '2022-01-03 10:00:00'::timestamp, 'TRY', 100.0)";

    let plan = ctx.sql(query).await?.into_optimized_plan()?;

    let bytes = logical_plan_to_bytes(&plan)?;
    let logical_round_trip = logical_plan_from_bytes(&bytes, &ctx)?;
    assert_eq!(format!("{plan:?}"), format!("{logical_round_trip:?}"));

    Ok(())
}

#[tokio::test]
async fn roundtrip_custom_listing_tables() -> Result<()> {
    let ctx = SessionContext::new();

    let query = "CREATE EXTERNAL TABLE multiple_ordered_table_with_pk (
              a0 INTEGER,
              a INTEGER DEFAULT 1*2 + 3,
              b INTEGER DEFAULT NULL,
              c INTEGER,
              d INTEGER,
              primary key(c)
            )
            STORED AS CSV
            WITH ORDER (a ASC, b ASC)
            WITH ORDER (c ASC)
            LOCATION '../core/tests/data/window_2.csv'
            OPTIONS ('format.has_header' 'true')";

    let plan = ctx.state().create_logical_plan(query).await?;

    let bytes = logical_plan_to_bytes(&plan)?;
    let logical_round_trip = logical_plan_from_bytes(&bytes, &ctx)?;
    // Use exact matching to verify everything. Make sure during round-trip,
    // information like constraints, column defaults, and other aspects of the plan are preserved.
    assert_eq!(plan, logical_round_trip);

    Ok(())
}

#[tokio::test]
async fn roundtrip_logical_plan_aggregation_with_pk() -> Result<()> {
    let ctx = SessionContext::new();

    ctx.sql(
        "CREATE EXTERNAL TABLE multiple_ordered_table_with_pk (
              a0 INTEGER,
              a INTEGER,
              b INTEGER,
              c INTEGER,
              d INTEGER,
              primary key(c)
            )
            STORED AS CSV
            WITH ORDER (a ASC, b ASC)
            WITH ORDER (c ASC)
            LOCATION '../core/tests/data/window_2.csv'
            OPTIONS ('format.has_header' 'true')",
    )
    .await?;

    let query = "SELECT c, b, SUM(d)
            FROM multiple_ordered_table_with_pk
            GROUP BY c";
    let plan = ctx.sql(query).await?.into_optimized_plan()?;

    let bytes = logical_plan_to_bytes(&plan)?;
    let logical_round_trip = logical_plan_from_bytes(&bytes, &ctx)?;
    assert_eq!(format!("{plan:?}"), format!("{logical_round_trip:?}"));

    Ok(())
}

#[tokio::test]
async fn roundtrip_logical_plan_aggregation() -> Result<()> {
    let ctx = SessionContext::new();

    let schema = Schema::new(vec![
        Field::new("a", DataType::Int64, true),
        Field::new("b", DataType::Decimal128(15, 2), true),
    ]);

    ctx.register_csv(
        "t1",
        "tests/testdata/test.csv",
        CsvReadOptions::default().schema(&schema),
    )
    .await?;

    let query = "SELECT a, SUM(b + 1) as b_sum FROM t1 GROUP BY a ORDER BY b_sum DESC";
    let plan = ctx.sql(query).await?.into_optimized_plan()?;

    let bytes = logical_plan_to_bytes(&plan)?;
    let logical_round_trip = logical_plan_from_bytes(&bytes, &ctx)?;
    assert_eq!(format!("{plan:?}"), format!("{logical_round_trip:?}"));

    Ok(())
}

#[tokio::test]
async fn roundtrip_logical_plan_copy_to_sql_options() -> Result<()> {
    let ctx = SessionContext::new();

    let input = create_csv_scan(&ctx).await?;
    let mut table_options = ctx.copied_table_options();
    table_options.set_file_format(FileType::CSV);
    table_options.set("format.delimiter", ";")?;

    let plan = LogicalPlan::Copy(CopyTo {
        input: Arc::new(input),
        output_url: "test.csv".to_string(),
        partition_by: vec!["a".to_string(), "b".to_string(), "c".to_string()],
        format_options: FormatOptions::CSV(table_options.csv.clone()),
        options: Default::default(),
    });

    let bytes = logical_plan_to_bytes(&plan)?;
    let logical_round_trip = logical_plan_from_bytes(&bytes, &ctx)?;
    assert_eq!(format!("{plan:?}"), format!("{logical_round_trip:?}"));

    Ok(())
}

#[tokio::test]
async fn roundtrip_logical_plan_copy_to_writer_options() -> Result<()> {
    let ctx = SessionContext::new();

    let input = create_csv_scan(&ctx).await?;

    let table_options =
        TableOptions::default_from_session_config(ctx.state().config_options());
    let mut parquet_format = table_options.parquet;

    parquet_format.global.bloom_filter_on_read = true;
    parquet_format.global.created_by = "DataFusion Test".to_string();
    parquet_format.global.writer_version = "PARQUET_2_0".to_string();
    parquet_format.global.write_batch_size = 111;
    parquet_format.global.data_pagesize_limit = 222;
    parquet_format.global.data_page_row_count_limit = 333;
    parquet_format.global.dictionary_page_size_limit = 444;
    parquet_format.global.max_row_group_size = 555;

    let plan = LogicalPlan::Copy(CopyTo {
        input: Arc::new(input),
        output_url: "test.parquet".to_string(),
        format_options: FormatOptions::PARQUET(parquet_format.clone()),
        partition_by: vec!["a".to_string(), "b".to_string(), "c".to_string()],
        options: Default::default(),
    });

    let bytes = logical_plan_to_bytes(&plan)?;
    let logical_round_trip = logical_plan_from_bytes(&bytes, &ctx)?;
    assert_eq!(format!("{plan:?}"), format!("{logical_round_trip:?}"));

    match logical_round_trip {
        LogicalPlan::Copy(copy_to) => {
            assert_eq!("test.parquet", copy_to.output_url);
            assert_eq!(vec!["a", "b", "c"], copy_to.partition_by);
            assert_eq!(
                copy_to.format_options,
                FormatOptions::PARQUET(parquet_format)
            );
        }
        _ => panic!(),
    }
    Ok(())
}

#[tokio::test]
async fn roundtrip_logical_plan_copy_to_arrow() -> Result<()> {
    let ctx = SessionContext::new();

    let input = create_csv_scan(&ctx).await?;

    let plan = LogicalPlan::Copy(CopyTo {
        input: Arc::new(input),
        output_url: "test.arrow".to_string(),
        partition_by: vec!["a".to_string(), "b".to_string(), "c".to_string()],
        format_options: FormatOptions::ARROW,
        options: Default::default(),
    });

    let bytes = logical_plan_to_bytes(&plan)?;
    let logical_round_trip = logical_plan_from_bytes(&bytes, &ctx)?;
    assert_eq!(format!("{plan:?}"), format!("{logical_round_trip:?}"));

    match logical_round_trip {
        LogicalPlan::Copy(copy_to) => {
            assert_eq!("test.arrow", copy_to.output_url);
            assert_eq!(FormatOptions::ARROW, copy_to.format_options);
            assert_eq!(vec!["a", "b", "c"], copy_to.partition_by);
        }
        _ => panic!(),
    }

    Ok(())
}

#[tokio::test]
async fn roundtrip_logical_plan_copy_to_csv() -> Result<()> {
    let ctx = SessionContext::new();

    let input = create_csv_scan(&ctx).await?;

    let table_options =
        TableOptions::default_from_session_config(ctx.state().config_options());
    let mut csv_format = table_options.csv;

    csv_format.delimiter = b'*';
    csv_format.date_format = Some("dd/MM/yyyy".to_string());
    csv_format.datetime_format = Some("dd/MM/yyyy HH:mm:ss".to_string());
    csv_format.timestamp_format = Some("HH:mm:ss.SSSSSS".to_string());
    csv_format.time_format = Some("HH:mm:ss".to_string());
    csv_format.null_value = Some("NIL".to_string());

    let plan = LogicalPlan::Copy(CopyTo {
        input: Arc::new(input),
        output_url: "test.csv".to_string(),
        partition_by: vec!["a".to_string(), "b".to_string(), "c".to_string()],
        format_options: FormatOptions::CSV(csv_format.clone()),
        options: Default::default(),
    });

    let bytes = logical_plan_to_bytes(&plan)?;
    let logical_round_trip = logical_plan_from_bytes(&bytes, &ctx)?;
    assert_eq!(format!("{plan:?}"), format!("{logical_round_trip:?}"));

    match logical_round_trip {
        LogicalPlan::Copy(copy_to) => {
            assert_eq!("test.csv", copy_to.output_url);
            assert_eq!(FormatOptions::CSV(csv_format), copy_to.format_options);
            assert_eq!(vec!["a", "b", "c"], copy_to.partition_by);
        }
        _ => panic!(),
    }

    Ok(())
}
async fn create_csv_scan(ctx: &SessionContext) -> Result<LogicalPlan, DataFusionError> {
    ctx.register_csv("t1", "tests/testdata/test.csv", CsvReadOptions::default())
        .await?;

    let input = ctx.table("t1").await?.into_optimized_plan()?;
    Ok(input)
}

#[tokio::test]
async fn roundtrip_logical_plan_distinct_on() -> Result<()> {
    let ctx = SessionContext::new();

    let schema = Schema::new(vec![
        Field::new("a", DataType::Int64, true),
        Field::new("b", DataType::Decimal128(15, 2), true),
    ]);

    ctx.register_csv(
        "t1",
        "tests/testdata/test.csv",
        CsvReadOptions::default().schema(&schema),
    )
    .await?;

    let query = "SELECT DISTINCT ON (a % 2) a, b * 2 FROM t1 ORDER BY a % 2 DESC, b";
    let plan = ctx.sql(query).await?.into_optimized_plan()?;

    let bytes = logical_plan_to_bytes(&plan)?;
    let logical_round_trip = logical_plan_from_bytes(&bytes, &ctx)?;
    assert_eq!(format!("{plan:?}"), format!("{logical_round_trip:?}"));

    Ok(())
}

#[tokio::test]
async fn roundtrip_single_count_distinct() -> Result<()> {
    let ctx = SessionContext::new();

    let schema = Schema::new(vec![
        Field::new("a", DataType::Int64, true),
        Field::new("b", DataType::Decimal128(15, 2), true),
    ]);

    ctx.register_csv(
        "t1",
        "tests/testdata/test.csv",
        CsvReadOptions::default().schema(&schema),
    )
    .await?;

    let query = "SELECT a, COUNT(DISTINCT b) as b_cd FROM t1 GROUP BY a";
    let plan = ctx.sql(query).await?.into_optimized_plan()?;

    let bytes = logical_plan_to_bytes(&plan)?;
    let logical_round_trip = logical_plan_from_bytes(&bytes, &ctx)?;
    assert_eq!(format!("{plan:?}"), format!("{logical_round_trip:?}"));

    Ok(())
}

#[tokio::test]
async fn roundtrip_logical_plan_with_extension() -> Result<()> {
    let ctx = SessionContext::new();
    ctx.register_csv("t1", "tests/testdata/test.csv", CsvReadOptions::default())
        .await?;
    let plan = ctx.table("t1").await?.into_optimized_plan()?;
    let bytes = logical_plan_to_bytes(&plan)?;
    let logical_round_trip = logical_plan_from_bytes(&bytes, &ctx)?;
    assert_eq!(format!("{plan:?}"), format!("{logical_round_trip:?}"));
    Ok(())
}

#[tokio::test]
async fn roundtrip_logical_plan_unnest() -> Result<()> {
    let ctx = SessionContext::new();
    let schema = Schema::new(vec![
        Field::new("a", DataType::Int64, true),
        Field::new(
            "b",
            DataType::List(Arc::new(Field::new("item", DataType::Int32, false))),
            true,
        ),
    ]);
    ctx.register_csv(
        "t1",
        "tests/testdata/test.csv",
        CsvReadOptions::default().schema(&schema),
    )
    .await?;
    let query = "SELECT unnest(b) FROM t1";
    let plan = ctx.sql(query).await?.into_optimized_plan()?;
    let bytes = logical_plan_to_bytes(&plan)?;
    let logical_round_trip = logical_plan_from_bytes(&bytes, &ctx)?;
    assert_eq!(format!("{plan:?}"), format!("{logical_round_trip:?}"));
    Ok(())
}

#[tokio::test]
async fn roundtrip_expr_api() -> Result<()> {
    let ctx = SessionContext::new();
    ctx.register_csv("t1", "tests/testdata/test.csv", CsvReadOptions::default())
        .await?;
    let table = ctx.table("t1").await?;
    let schema = table.schema().clone();

    // list of expressions to round trip
    let expr_list = vec![
        encode(col("a").cast_to(&DataType::Utf8, &schema)?, lit("hex")),
        decode(lit("1234"), lit("hex")),
        array_to_string(make_array(vec![lit(1), lit(2), lit(3)]), lit(",")),
        array_dims(make_array(vec![lit(1), lit(2), lit(3)])),
        array_ndims(make_array(vec![lit(1), lit(2), lit(3)])),
        cardinality(make_array(vec![lit(1), lit(2), lit(3)])),
        string_to_array(lit("abc#def#ghl"), lit("#"), lit(",")),
        range(lit(1), lit(10), lit(2)),
        gen_series(lit(1), lit(10), lit(2)),
        array_append(make_array(vec![lit(1), lit(2), lit(3)]), lit(4)),
        array_prepend(lit(1), make_array(vec![lit(2), lit(3), lit(4)])),
        array_concat(vec![
            make_array(vec![lit(1), lit(2)]),
            make_array(vec![lit(3), lit(4)]),
        ]),
        make_array(vec![lit(1), lit(2), lit(3)]),
        array_has(make_array(vec![lit(1), lit(2), lit(3)]), lit(1)),
        array_has_all(
            make_array(vec![lit(1), lit(2), lit(3)]),
            make_array(vec![lit(1), lit(2)]),
        ),
        array_has_any(
            make_array(vec![lit(1), lit(2), lit(3)]),
            make_array(vec![lit(1), lit(4)]),
        ),
        array_empty(make_array(vec![lit(1), lit(2), lit(3)])),
        array_length(make_array(vec![lit(1), lit(2), lit(3)])),
        array_repeat(lit(1), lit(3)),
        flatten(make_array(vec![lit(1), lit(2), lit(3)])),
        array_sort(
            make_array(vec![lit(3), lit(4), lit(1), lit(2)]),
            lit("desc"),
            lit("NULLS LAST"),
        ),
        array_distinct(make_array(vec![lit(1), lit(3), lit(3), lit(2), lit(2)])),
        array_intersect(
            make_array(vec![lit(1), lit(3)]),
            make_array(vec![lit(1), lit(4)]),
        ),
        array_union(
            make_array(vec![lit(1), lit(3)]),
            make_array(vec![lit(1), lit(4)]),
        ),
        array_resize(make_array(vec![lit(1), lit(2), lit(3)]), lit(5), lit(0)),
        array_element(make_array(vec![lit(1), lit(2), lit(3)]), lit(2)),
        array_slice(
            make_array(vec![lit(1), lit(2), lit(3)]),
            lit(1),
            lit(2),
            Some(lit(1)),
        ),
        array_slice(
            make_array(vec![lit(1), lit(2), lit(3)]),
            lit(1),
            lit(2),
            None,
        ),
        array_pop_front(make_array(vec![lit(1), lit(2), lit(3)])),
        array_pop_back(make_array(vec![lit(1), lit(2), lit(3)])),
        array_reverse(make_array(vec![lit(1), lit(2), lit(3)])),
        array_position(
            make_array(vec![lit(1), lit(2), lit(3), lit(4)]),
            lit(3),
            lit(2),
        ),
        array_positions(make_array(vec![lit(4), lit(3), lit(3), lit(1)]), lit(3)),
        array_except(
            make_array(vec![lit(1), lit(2), lit(3)]),
            make_array(vec![lit(1), lit(2)]),
        ),
        array_remove(make_array(vec![lit(4), lit(3), lit(2), lit(1)]), lit(3)),
        array_remove_n(
            make_array(vec![lit(1), lit(3), lit(3), lit(3)]),
            lit(3),
            lit(2),
        ),
        array_remove_all(
            make_array(vec![lit(3), lit(3), lit(2), lit(3), lit(1)]),
            lit(3),
        ),
        array_replace(make_array(vec![lit(1), lit(2), lit(3)]), lit(2), lit(4)),
        array_replace_n(
            make_array(vec![lit(1), lit(2), lit(3)]),
            lit(2),
            lit(4),
            lit(1),
        ),
        array_replace_all(make_array(vec![lit(1), lit(2), lit(3)]), lit(2), lit(4)),
        count(lit(1)),
        count_distinct(lit(1)),
        first_value(lit(1), None),
        first_value(lit(1), Some(vec![lit(2).sort(true, true)])),
        covar_samp(lit(1.5), lit(2.2)),
        covar_pop(lit(1.5), lit(2.2)),
        corr(lit(1.5), lit(2.2)),
        sum(lit(1)),
        median(lit(2)),
        var_sample(lit(2.2)),
        var_pop(lit(2.2)),
        stddev(lit(2.2)),
        stddev_pop(lit(2.2)),
        approx_median(lit(2)),
        approx_percentile_cont(lit(2), lit(0.5)),
        approx_percentile_cont_with_weight(lit(2), lit(1), lit(0.5)),
        bit_and(lit(2)),
        bit_or(lit(2)),
        bit_xor(lit(2)),
        string_agg(col("a").cast_to(&DataType::Utf8, &schema)?, lit("|")),
        bool_and(lit(true)),
        bool_or(lit(true)),
    ];

    // ensure expressions created with the expr api can be round tripped
    let plan = table.select(expr_list)?.into_optimized_plan()?;
    let bytes = logical_plan_to_bytes(&plan)?;
    let logical_round_trip = logical_plan_from_bytes(&bytes, &ctx)?;
    assert_eq!(format!("{plan:?}"), format!("{logical_round_trip:?}"));
    Ok(())
}

#[tokio::test]
async fn roundtrip_logical_plan_with_view_scan() -> Result<()> {
    let ctx = SessionContext::new();
    ctx.register_csv("t1", "tests/testdata/test.csv", CsvReadOptions::default())
        .await?;
    ctx.sql("CREATE VIEW view_t1(a, b) AS SELECT a, b FROM t1")
        .await?;

    // SELECT
    let plan = ctx
        .sql("SELECT * FROM view_t1")
        .await?
        .into_optimized_plan()?;

    let bytes = logical_plan_to_bytes(&plan)?;
    let logical_round_trip = logical_plan_from_bytes(&bytes, &ctx)?;
    assert_eq!(format!("{plan:?}"), format!("{logical_round_trip:?}"));

    // DROP
    let plan = ctx.sql("DROP VIEW view_t1").await?.into_optimized_plan()?;
    let bytes = logical_plan_to_bytes(&plan)?;
    let logical_round_trip = logical_plan_from_bytes(&bytes, &ctx)?;
    assert_eq!(format!("{plan:?}"), format!("{logical_round_trip:?}"));

    Ok(())
}

pub mod proto {
    #[derive(Clone, PartialEq, ::prost::Message)]
    pub struct TopKPlanProto {
        #[prost(uint64, tag = "1")]
        pub k: u64,

        #[prost(message, optional, tag = "2")]
        pub expr: ::core::option::Option<datafusion_proto::protobuf::LogicalExprNode>,
    }

    #[derive(Clone, PartialEq, Eq, ::prost::Message)]
    pub struct TopKExecProto {
        #[prost(uint64, tag = "1")]
        pub k: u64,
    }

    #[derive(Clone, PartialEq, ::prost::Message)]
    pub struct MyRegexUdfNode {
        #[prost(string, tag = "1")]
        pub pattern: String,
    }
}

#[derive(PartialEq, Eq, Hash)]
struct TopKPlanNode {
    k: usize,
    input: LogicalPlan,
    /// The sort expression (this example only supports a single sort
    /// expr)
    expr: Expr,
}

impl TopKPlanNode {
    pub fn new(k: usize, input: LogicalPlan, expr: Expr) -> Self {
        Self { k, input, expr }
    }
}

impl Debug for TopKPlanNode {
    fn fmt(&self, f: &mut Formatter<'_>) -> fmt::Result {
        self.fmt_for_explain(f)
    }
}

impl UserDefinedLogicalNodeCore for TopKPlanNode {
    fn name(&self) -> &str {
        "TopK"
    }

    fn inputs(&self) -> Vec<&LogicalPlan> {
        vec![&self.input]
    }

    /// Schema for TopK is the same as the input
    fn schema(&self) -> &DFSchemaRef {
        self.input.schema()
    }

    fn expressions(&self) -> Vec<Expr> {
        vec![self.expr.clone()]
    }

    /// For example: `TopK: k=10`
    fn fmt_for_explain(&self, f: &mut Formatter) -> fmt::Result {
        write!(f, "TopK: k={}", self.k)
    }

    fn with_exprs_and_inputs(
        &self,
        mut exprs: Vec<Expr>,
        mut inputs: Vec<LogicalPlan>,
    ) -> Result<Self> {
        assert_eq!(inputs.len(), 1, "input size inconsistent");
        assert_eq!(exprs.len(), 1, "expression size inconsistent");
        Ok(Self {
            k: self.k,
            input: inputs.swap_remove(0),
            expr: exprs.swap_remove(0),
        })
    }
}

#[derive(Debug)]
pub struct TopKExtensionCodec {}

impl LogicalExtensionCodec for TopKExtensionCodec {
    fn try_decode(
        &self,
        buf: &[u8],
        inputs: &[LogicalPlan],
        ctx: &SessionContext,
    ) -> Result<Extension> {
        if let Some((input, _)) = inputs.split_first() {
            let proto = proto::TopKPlanProto::decode(buf).map_err(|e| {
                DataFusionError::Internal(format!("failed to decode logical plan: {e:?}"))
            })?;

            if let Some(expr) = proto.expr.as_ref() {
                let node = TopKPlanNode::new(
                    proto.k as usize,
                    input.clone(),
                    from_proto::parse_expr(expr, ctx, self)?,
                );

                Ok(Extension {
                    node: Arc::new(node),
                })
            } else {
                internal_err!("invalid plan, no expr")
            }
        } else {
            internal_err!("invalid plan, no input")
        }
    }

    fn try_encode(&self, node: &Extension, buf: &mut Vec<u8>) -> Result<()> {
        if let Some(exec) = node.node.as_any().downcast_ref::<TopKPlanNode>() {
            let proto = proto::TopKPlanProto {
                k: exec.k as u64,
                expr: Some(serialize_expr(&exec.expr, self)?),
            };

            proto.encode(buf).map_err(|e| {
                DataFusionError::Internal(format!("failed to encode logical plan: {e:?}"))
            })?;

            Ok(())
        } else {
            internal_err!("unsupported plan type")
        }
    }

    fn try_decode_table_provider(
        &self,
        _buf: &[u8],
        _schema: SchemaRef,
        _ctx: &SessionContext,
    ) -> Result<Arc<dyn TableProvider>> {
        internal_err!("unsupported plan type")
    }

    fn try_encode_table_provider(
        &self,
        _node: Arc<dyn TableProvider>,
        _buf: &mut Vec<u8>,
    ) -> Result<()> {
        internal_err!("unsupported plan type")
    }
}

#[derive(Debug)]
struct MyRegexUdf {
    signature: Signature,
    // regex as original string
    pattern: String,
}

impl MyRegexUdf {
    fn new(pattern: String) -> Self {
        Self {
            signature: Signature::uniform(
                1,
                vec![DataType::Int32],
                Volatility::Immutable,
            ),
            pattern,
        }
    }
}

/// Implement the ScalarUDFImpl trait for MyRegexUdf
impl ScalarUDFImpl for MyRegexUdf {
    fn as_any(&self) -> &dyn Any {
        self
    }
    fn name(&self) -> &str {
        "regex_udf"
    }
    fn signature(&self) -> &Signature {
        &self.signature
    }
    fn return_type(&self, args: &[DataType]) -> Result<DataType> {
        if !matches!(args.first(), Some(&DataType::Utf8)) {
            return plan_err!("regex_udf only accepts Utf8 arguments");
        }
        Ok(DataType::Int32)
    }
    fn invoke(&self, _args: &[ColumnarValue]) -> Result<ColumnarValue> {
        unimplemented!()
    }
}

#[derive(Debug)]
pub struct ScalarUDFExtensionCodec {}

impl LogicalExtensionCodec for ScalarUDFExtensionCodec {
    fn try_decode(
        &self,
        _buf: &[u8],
        _inputs: &[LogicalPlan],
        _ctx: &SessionContext,
    ) -> Result<Extension> {
        not_impl_err!("No extension codec provided")
    }

    fn try_encode(&self, _node: &Extension, _buf: &mut Vec<u8>) -> Result<()> {
        not_impl_err!("No extension codec provided")
    }

    fn try_decode_table_provider(
        &self,
        _buf: &[u8],
        _schema: SchemaRef,
        _ctx: &SessionContext,
    ) -> Result<Arc<dyn TableProvider>> {
        internal_err!("unsupported plan type")
    }

    fn try_encode_table_provider(
        &self,
        _node: Arc<dyn TableProvider>,
        _buf: &mut Vec<u8>,
    ) -> Result<()> {
        internal_err!("unsupported plan type")
    }

    fn try_decode_udf(&self, name: &str, buf: &[u8]) -> Result<Arc<ScalarUDF>> {
        if name == "regex_udf" {
            let proto = proto::MyRegexUdfNode::decode(buf).map_err(|err| {
                DataFusionError::Internal(format!("failed to decode regex_udf: {}", err))
            })?;

            Ok(Arc::new(ScalarUDF::new_from_impl(MyRegexUdf::new(
                proto.pattern,
            ))))
        } else {
            not_impl_err!("unrecognized scalar UDF implementation, cannot decode")
        }
    }

    fn try_encode_udf(&self, node: &ScalarUDF, buf: &mut Vec<u8>) -> Result<()> {
        let binding = node.inner();
        let udf = binding.as_any().downcast_ref::<MyRegexUdf>().unwrap();
        let proto = proto::MyRegexUdfNode {
            pattern: udf.pattern.clone(),
        };
        proto.encode(buf).map_err(|e| {
            DataFusionError::Internal(format!("failed to encode udf: {e:?}"))
        })?;
        Ok(())
    }
}

#[test]
fn round_trip_scalar_values() {
    let should_pass: Vec<ScalarValue> = vec![
        ScalarValue::Boolean(None),
        ScalarValue::Float32(None),
        ScalarValue::Float64(None),
        ScalarValue::Int8(None),
        ScalarValue::Int16(None),
        ScalarValue::Int32(None),
        ScalarValue::Int64(None),
        ScalarValue::UInt8(None),
        ScalarValue::UInt16(None),
        ScalarValue::UInt32(None),
        ScalarValue::UInt64(None),
        ScalarValue::Utf8(None),
        ScalarValue::LargeUtf8(None),
        ScalarValue::List(ScalarValue::new_list(&[], &DataType::Boolean)),
        ScalarValue::LargeList(ScalarValue::new_large_list(&[], &DataType::Boolean)),
        ScalarValue::Date32(None),
        ScalarValue::Boolean(Some(true)),
        ScalarValue::Boolean(Some(false)),
        ScalarValue::Float32(Some(1.0)),
        ScalarValue::Float32(Some(f32::MAX)),
        ScalarValue::Float32(Some(f32::MIN)),
        ScalarValue::Float32(Some(-2000.0)),
        ScalarValue::Float64(Some(1.0)),
        ScalarValue::Float64(Some(f64::MAX)),
        ScalarValue::Float64(Some(f64::MIN)),
        ScalarValue::Float64(Some(-2000.0)),
        ScalarValue::Int8(Some(i8::MIN)),
        ScalarValue::Int8(Some(i8::MAX)),
        ScalarValue::Int8(Some(0)),
        ScalarValue::Int8(Some(-15)),
        ScalarValue::Int16(Some(i16::MIN)),
        ScalarValue::Int16(Some(i16::MAX)),
        ScalarValue::Int16(Some(0)),
        ScalarValue::Int16(Some(-15)),
        ScalarValue::Int32(Some(i32::MIN)),
        ScalarValue::Int32(Some(i32::MAX)),
        ScalarValue::Int32(Some(0)),
        ScalarValue::Int32(Some(-15)),
        ScalarValue::Int64(Some(i64::MIN)),
        ScalarValue::Int64(Some(i64::MAX)),
        ScalarValue::Int64(Some(0)),
        ScalarValue::Int64(Some(-15)),
        ScalarValue::UInt8(Some(u8::MAX)),
        ScalarValue::UInt8(Some(0)),
        ScalarValue::UInt16(Some(u16::MAX)),
        ScalarValue::UInt16(Some(0)),
        ScalarValue::UInt32(Some(u32::MAX)),
        ScalarValue::UInt32(Some(0)),
        ScalarValue::UInt64(Some(u64::MAX)),
        ScalarValue::UInt64(Some(0)),
        ScalarValue::Utf8(Some(String::from("Test string   "))),
        ScalarValue::LargeUtf8(Some(String::from("Test Large utf8"))),
        ScalarValue::Date32(Some(0)),
        ScalarValue::Date32(Some(i32::MAX)),
        ScalarValue::Date32(None),
        ScalarValue::Date64(Some(0)),
        ScalarValue::Date64(Some(i64::MAX)),
        ScalarValue::Date64(None),
        ScalarValue::Time32Second(Some(0)),
        ScalarValue::Time32Second(Some(i32::MAX)),
        ScalarValue::Time32Second(None),
        ScalarValue::Time32Millisecond(Some(0)),
        ScalarValue::Time32Millisecond(Some(i32::MAX)),
        ScalarValue::Time32Millisecond(None),
        ScalarValue::Time64Microsecond(Some(0)),
        ScalarValue::Time64Microsecond(Some(i64::MAX)),
        ScalarValue::Time64Microsecond(None),
        ScalarValue::Time64Nanosecond(Some(0)),
        ScalarValue::Time64Nanosecond(Some(i64::MAX)),
        ScalarValue::Time64Nanosecond(None),
        ScalarValue::TimestampNanosecond(Some(0), None),
        ScalarValue::TimestampNanosecond(Some(i64::MAX), None),
        ScalarValue::TimestampNanosecond(Some(0), Some("UTC".into())),
        ScalarValue::TimestampNanosecond(None, None),
        ScalarValue::TimestampMicrosecond(Some(0), None),
        ScalarValue::TimestampMicrosecond(Some(i64::MAX), None),
        ScalarValue::TimestampMicrosecond(Some(0), Some("UTC".into())),
        ScalarValue::TimestampMicrosecond(None, None),
        ScalarValue::TimestampMillisecond(Some(0), None),
        ScalarValue::TimestampMillisecond(Some(i64::MAX), None),
        ScalarValue::TimestampMillisecond(Some(0), Some("UTC".into())),
        ScalarValue::TimestampMillisecond(None, None),
        ScalarValue::TimestampSecond(Some(0), None),
        ScalarValue::TimestampSecond(Some(i64::MAX), None),
        ScalarValue::TimestampSecond(Some(0), Some("UTC".into())),
        ScalarValue::TimestampSecond(None, None),
        ScalarValue::IntervalDayTime(Some(IntervalDayTimeType::make_value(0, 0))),
        ScalarValue::IntervalDayTime(Some(IntervalDayTimeType::make_value(1, 2))),
        ScalarValue::IntervalDayTime(Some(IntervalDayTimeType::make_value(
            i32::MAX,
            i32::MAX,
        ))),
        ScalarValue::IntervalDayTime(None),
        ScalarValue::IntervalMonthDayNano(Some(IntervalMonthDayNanoType::make_value(
            0, 0, 0,
        ))),
        ScalarValue::IntervalMonthDayNano(Some(IntervalMonthDayNanoType::make_value(
            1, 2, 3,
        ))),
        ScalarValue::IntervalMonthDayNano(Some(IntervalMonthDayNanoType::make_value(
            i32::MAX,
            i32::MAX,
            i64::MAX,
        ))),
        ScalarValue::IntervalMonthDayNano(None),
        ScalarValue::List(ScalarValue::new_list(
            &[
                ScalarValue::Float32(Some(-213.1)),
                ScalarValue::Float32(None),
                ScalarValue::Float32(Some(5.5)),
                ScalarValue::Float32(Some(2.0)),
                ScalarValue::Float32(Some(1.0)),
            ],
            &DataType::Float32,
        )),
        ScalarValue::LargeList(ScalarValue::new_large_list(
            &[
                ScalarValue::Float32(Some(-213.1)),
                ScalarValue::Float32(None),
                ScalarValue::Float32(Some(5.5)),
                ScalarValue::Float32(Some(2.0)),
                ScalarValue::Float32(Some(1.0)),
            ],
            &DataType::Float32,
        )),
        ScalarValue::List(ScalarValue::new_list(
            &[
                ScalarValue::List(ScalarValue::new_list(&[], &DataType::Float32)),
                ScalarValue::List(ScalarValue::new_list(
                    &[
                        ScalarValue::Float32(Some(-213.1)),
                        ScalarValue::Float32(None),
                        ScalarValue::Float32(Some(5.5)),
                        ScalarValue::Float32(Some(2.0)),
                        ScalarValue::Float32(Some(1.0)),
                    ],
                    &DataType::Float32,
                )),
            ],
            &DataType::List(new_arc_field("item", DataType::Float32, true)),
        )),
        ScalarValue::LargeList(ScalarValue::new_large_list(
            &[
                ScalarValue::LargeList(ScalarValue::new_large_list(
                    &[],
                    &DataType::Float32,
                )),
                ScalarValue::LargeList(ScalarValue::new_large_list(
                    &[
                        ScalarValue::Float32(Some(-213.1)),
                        ScalarValue::Float32(None),
                        ScalarValue::Float32(Some(5.5)),
                        ScalarValue::Float32(Some(2.0)),
                        ScalarValue::Float32(Some(1.0)),
                    ],
                    &DataType::Float32,
                )),
            ],
            &DataType::LargeList(new_arc_field("item", DataType::Float32, true)),
        )),
        ScalarValue::FixedSizeList(Arc::new(FixedSizeListArray::from_iter_primitive::<
            Int32Type,
            _,
            _,
        >(
            vec![Some(vec![Some(1), Some(2), Some(3)])],
            3,
        ))),
        ScalarValue::Dictionary(
            Box::new(DataType::Int32),
            Box::new(ScalarValue::from("foo")),
        ),
        ScalarValue::Dictionary(
            Box::new(DataType::Int32),
            Box::new(ScalarValue::Utf8(None)),
        ),
        ScalarValue::Binary(Some(b"bar".to_vec())),
        ScalarValue::Binary(None),
        ScalarValue::LargeBinary(Some(b"bar".to_vec())),
        ScalarValue::LargeBinary(None),
        ScalarStructBuilder::new()
            .with_scalar(
                Field::new("a", DataType::Int32, true),
                ScalarValue::from(23i32),
            )
            .with_scalar(
                Field::new("b", DataType::Boolean, false),
                ScalarValue::from(false),
            )
            .build()
            .unwrap(),
        ScalarStructBuilder::new()
            .with_scalar(
                Field::new("a", DataType::Int32, true),
                ScalarValue::from(23i32),
            )
            .with_scalar(
                Field::new("b", DataType::Boolean, false),
                ScalarValue::from(false),
            )
            .with_scalar(
                Field::new(
                    "c",
                    DataType::Dictionary(
                        Box::new(DataType::UInt16),
                        Box::new(DataType::Utf8),
                    ),
                    false,
                ),
                ScalarValue::Dictionary(
                    Box::new(DataType::UInt16),
                    Box::new("value".into()),
                ),
            )
            .build()
            .unwrap(),
        ScalarValue::try_from(&DataType::Struct(Fields::from(vec![
            Field::new("a", DataType::Int32, true),
            Field::new("b", DataType::Boolean, false),
        ])))
        .unwrap(),
        ScalarValue::try_from(&DataType::Struct(Fields::from(vec![
            Field::new("a", DataType::Int32, true),
            Field::new("b", DataType::Boolean, false),
            Field::new(
                "c",
                DataType::Dictionary(
                    Box::new(DataType::UInt16),
                    Box::new(DataType::Binary),
                ),
                false,
            ),
            Field::new(
                "d",
                DataType::new_list(
                    DataType::Dictionary(
                        Box::new(DataType::UInt16),
                        Box::new(DataType::Binary),
                    ),
                    false,
                ),
                false,
            ),
        ])))
        .unwrap(),
        ScalarValue::FixedSizeBinary(b"bar".to_vec().len() as i32, Some(b"bar".to_vec())),
        ScalarValue::FixedSizeBinary(0, None),
        ScalarValue::FixedSizeBinary(5, None),
    ];

    for test_case in should_pass.into_iter() {
        let proto: protobuf::ScalarValue = (&test_case)
            .try_into()
            .expect("failed conversion to protobuf");

        let roundtrip: ScalarValue = (&proto)
            .try_into()
            .expect("failed conversion from protobuf");

        assert_eq!(
            test_case, roundtrip,
            "ScalarValue was not the same after round trip!\n\n\
                        Input: {test_case:?}\n\nRoundtrip: {roundtrip:?}"
        );
    }
}

#[test]
fn round_trip_scalar_types() {
    let should_pass: Vec<DataType> = vec![
        DataType::Boolean,
        DataType::Int8,
        DataType::Int16,
        DataType::Int32,
        DataType::Int64,
        DataType::UInt8,
        DataType::UInt16,
        DataType::UInt32,
        DataType::UInt64,
        DataType::Float32,
        DataType::Float64,
        DataType::Date32,
        DataType::Time64(TimeUnit::Microsecond),
        DataType::Time64(TimeUnit::Nanosecond),
        DataType::Utf8,
        DataType::LargeUtf8,
        // Recursive list tests
        DataType::List(new_arc_field("level1", DataType::Boolean, true)),
        DataType::List(new_arc_field(
            "Level1",
            DataType::List(new_arc_field("level2", DataType::Date32, true)),
            true,
        )),
    ];

    for test_case in should_pass.into_iter() {
        let field = Field::new("item", test_case, true);
        let proto: protobuf::Field = (&field).try_into().unwrap();
        let roundtrip: Field = (&proto).try_into().unwrap();
        assert_eq!(format!("{field:?}"), format!("{roundtrip:?}"));
    }
}

#[test]
fn round_trip_datatype() {
    let test_cases: Vec<DataType> = vec![
        DataType::Null,
        DataType::Boolean,
        DataType::Int8,
        DataType::Int16,
        DataType::Int32,
        DataType::Int64,
        DataType::UInt8,
        DataType::UInt16,
        DataType::UInt32,
        DataType::UInt64,
        DataType::Float16,
        DataType::Float32,
        DataType::Float64,
        DataType::Timestamp(TimeUnit::Second, None),
        DataType::Timestamp(TimeUnit::Millisecond, None),
        DataType::Timestamp(TimeUnit::Microsecond, None),
        DataType::Timestamp(TimeUnit::Nanosecond, None),
        DataType::Timestamp(TimeUnit::Nanosecond, Some("UTC".into())),
        DataType::Date32,
        DataType::Date64,
        DataType::Time32(TimeUnit::Second),
        DataType::Time32(TimeUnit::Millisecond),
        DataType::Time32(TimeUnit::Microsecond),
        DataType::Time32(TimeUnit::Nanosecond),
        DataType::Time64(TimeUnit::Second),
        DataType::Time64(TimeUnit::Millisecond),
        DataType::Time64(TimeUnit::Microsecond),
        DataType::Time64(TimeUnit::Nanosecond),
        DataType::Duration(TimeUnit::Second),
        DataType::Duration(TimeUnit::Millisecond),
        DataType::Duration(TimeUnit::Microsecond),
        DataType::Duration(TimeUnit::Nanosecond),
        DataType::Interval(IntervalUnit::YearMonth),
        DataType::Interval(IntervalUnit::DayTime),
        DataType::Binary,
        DataType::FixedSizeBinary(0),
        DataType::FixedSizeBinary(1234),
        DataType::FixedSizeBinary(-432),
        DataType::LargeBinary,
        DataType::Utf8,
        DataType::LargeUtf8,
        DataType::Decimal128(7, 12),
        // Recursive list tests
        DataType::List(new_arc_field("Level1", DataType::Binary, true)),
        DataType::List(new_arc_field(
            "Level1",
            DataType::List(new_arc_field(
                "Level2",
                DataType::FixedSizeBinary(53),
                false,
            )),
            true,
        )),
        // Fixed size lists
        DataType::FixedSizeList(new_arc_field("Level1", DataType::Binary, true), 4),
        DataType::FixedSizeList(
            new_arc_field(
                "Level1",
                DataType::List(new_arc_field(
                    "Level2",
                    DataType::FixedSizeBinary(53),
                    false,
                )),
                true,
            ),
            41,
        ),
        // Struct Testing
        DataType::Struct(Fields::from(vec![
            Field::new("nullable", DataType::Boolean, false),
            Field::new("name", DataType::Utf8, false),
            Field::new("datatype", DataType::Binary, false),
        ])),
        DataType::Struct(Fields::from(vec![
            Field::new("nullable", DataType::Boolean, false),
            Field::new("name", DataType::Utf8, false),
            Field::new("datatype", DataType::Binary, false),
            Field::new(
                "nested_struct",
                DataType::Struct(Fields::from(vec![
                    Field::new("nullable", DataType::Boolean, false),
                    Field::new("name", DataType::Utf8, false),
                    Field::new("datatype", DataType::Binary, false),
                ])),
                true,
            ),
        ])),
        DataType::Union(
            UnionFields::new(
                vec![7, 5, 3],
                vec![
                    Field::new("nullable", DataType::Boolean, false),
                    Field::new("name", DataType::Utf8, false),
                    Field::new("datatype", DataType::Binary, false),
                ],
            ),
            UnionMode::Sparse,
        ),
        DataType::Union(
            UnionFields::new(
                vec![5, 8, 1],
                vec![
                    Field::new("nullable", DataType::Boolean, false),
                    Field::new("name", DataType::Utf8, false),
                    Field::new("datatype", DataType::Binary, false),
                    Field::new_struct(
                        "nested_struct",
                        vec![
                            Field::new("nullable", DataType::Boolean, false),
                            Field::new("name", DataType::Utf8, false),
                            Field::new("datatype", DataType::Binary, false),
                        ],
                        true,
                    ),
                ],
            ),
            UnionMode::Dense,
        ),
        DataType::Dictionary(
            Box::new(DataType::Utf8),
            Box::new(DataType::Struct(Fields::from(vec![
                Field::new("nullable", DataType::Boolean, false),
                Field::new("name", DataType::Utf8, false),
                Field::new("datatype", DataType::Binary, false),
            ]))),
        ),
        DataType::Dictionary(
            Box::new(DataType::Decimal128(10, 50)),
            Box::new(DataType::FixedSizeList(
                new_arc_field("Level1", DataType::Binary, true),
                4,
            )),
        ),
        DataType::Map(
            new_arc_field(
                "entries",
                DataType::Struct(Fields::from(vec![
                    Field::new("keys", DataType::Utf8, false),
                    Field::new("values", DataType::Int32, true),
                ])),
                true,
            ),
            false,
        ),
    ];

    for test_case in test_cases.into_iter() {
        let proto: protobuf::ArrowType = (&test_case).try_into().unwrap();
        let roundtrip: DataType = (&proto).try_into().unwrap();
        assert_eq!(format!("{test_case:?}"), format!("{roundtrip:?}"));
    }
}

#[test]
fn roundtrip_dict_id() -> Result<()> {
    let dict_id = 42;
    let field = Field::new(
        "keys",
        DataType::List(Arc::new(Field::new_dict(
            "item",
            DataType::Dictionary(Box::new(DataType::UInt16), Box::new(DataType::Utf8)),
            true,
            dict_id,
            false,
        ))),
        false,
    );
    let schema = Arc::new(Schema::new(vec![field]));

    // encode
    let mut buf: Vec<u8> = vec![];
    let schema_proto: protobuf::Schema = schema.try_into().unwrap();
    schema_proto.encode(&mut buf).unwrap();

    // decode
    let schema_proto = protobuf::Schema::decode(buf.as_slice()).unwrap();
    let decoded: Schema = (&schema_proto).try_into()?;

    // assert
    let keys = decoded.fields().iter().last().unwrap();
    match keys.data_type() {
        DataType::List(field) => {
            assert_eq!(field.dict_id(), Some(dict_id), "dict_id should be retained");
        }
        _ => panic!("Invalid type"),
    }

    Ok(())
}

#[test]
fn roundtrip_null_scalar_values() {
    let test_types = vec![
        ScalarValue::Boolean(None),
        ScalarValue::Float32(None),
        ScalarValue::Float64(None),
        ScalarValue::Int8(None),
        ScalarValue::Int16(None),
        ScalarValue::Int32(None),
        ScalarValue::Int64(None),
        ScalarValue::UInt8(None),
        ScalarValue::UInt16(None),
        ScalarValue::UInt32(None),
        ScalarValue::UInt64(None),
        ScalarValue::Utf8(None),
        ScalarValue::LargeUtf8(None),
        ScalarValue::Date32(None),
        ScalarValue::TimestampMicrosecond(None, None),
        ScalarValue::TimestampNanosecond(None, None),
    ];

    for test_case in test_types.into_iter() {
        let proto_scalar: protobuf::ScalarValue = (&test_case).try_into().unwrap();
        let returned_scalar: datafusion::scalar::ScalarValue =
            (&proto_scalar).try_into().unwrap();
        assert_eq!(format!("{:?}", &test_case), format!("{returned_scalar:?}"));
    }
}

#[test]
fn roundtrip_field() {
    let field = Field::new("f", DataType::Int32, true).with_metadata(HashMap::from([
        (String::from("k1"), String::from("v1")),
        (String::from("k2"), String::from("v2")),
    ]));
    let proto_field: protobuf::Field = (&field).try_into().unwrap();
    let returned_field: Field = (&proto_field).try_into().unwrap();
    assert_eq!(field, returned_field);
}

#[test]
fn roundtrip_schema() {
    let schema = Schema::new_with_metadata(
        vec![
            Field::new("a", DataType::Int64, false),
            Field::new("b", DataType::Decimal128(15, 2), true)
                .with_metadata(HashMap::from([(String::from("k1"), String::from("v1"))])),
        ],
        HashMap::from([
            (String::from("k2"), String::from("v2")),
            (String::from("k3"), String::from("v3")),
        ]),
    );
    let proto_schema: protobuf::Schema = (&schema).try_into().unwrap();
    let returned_schema: Schema = (&proto_schema).try_into().unwrap();
    assert_eq!(schema, returned_schema);
}

#[test]
fn roundtrip_dfschema() {
    let dfschema = DFSchema::new_with_metadata(
        vec![
            (None, Arc::new(Field::new("a", DataType::Int64, false))),
            (
                Some("t".into()),
                Arc::new(
                    Field::new("b", DataType::Decimal128(15, 2), true).with_metadata(
                        HashMap::from([(String::from("k1"), String::from("v1"))]),
                    ),
                ),
            ),
        ],
        HashMap::from([
            (String::from("k2"), String::from("v2")),
            (String::from("k3"), String::from("v3")),
        ]),
    )
    .unwrap();
    let proto_dfschema: protobuf::DfSchema = (&dfschema).try_into().unwrap();
    let returned_dfschema: DFSchema = (&proto_dfschema).try_into().unwrap();
    assert_eq!(dfschema, returned_dfschema);

    let arc_dfschema = Arc::new(dfschema.clone());
    let proto_dfschema: protobuf::DfSchema = (&arc_dfschema).try_into().unwrap();
    let returned_arc_dfschema: DFSchemaRef = proto_dfschema.try_into().unwrap();
    assert_eq!(arc_dfschema, returned_arc_dfschema);
    assert_eq!(dfschema, *returned_arc_dfschema);
}

#[test]
fn roundtrip_not() {
    let test_expr = Expr::Not(Box::new(lit(1.0_f32)));

    let ctx = SessionContext::new();
    roundtrip_expr_test(test_expr, ctx);
}

#[test]
fn roundtrip_is_null() {
    let test_expr = Expr::IsNull(Box::new(col("id")));

    let ctx = SessionContext::new();
    roundtrip_expr_test(test_expr, ctx);
}

#[test]
fn roundtrip_is_not_null() {
    let test_expr = Expr::IsNotNull(Box::new(col("id")));

    let ctx = SessionContext::new();
    roundtrip_expr_test(test_expr, ctx);
}

#[test]
fn roundtrip_between() {
    let test_expr = Expr::Between(Between::new(
        Box::new(lit(1.0_f32)),
        true,
        Box::new(lit(2.0_f32)),
        Box::new(lit(3.0_f32)),
    ));

    let ctx = SessionContext::new();
    roundtrip_expr_test(test_expr, ctx);
}

#[test]
fn roundtrip_binary_op() {
    fn test(op: Operator) {
        let test_expr = Expr::BinaryExpr(BinaryExpr::new(
            Box::new(lit(1.0_f32)),
            op,
            Box::new(lit(2.0_f32)),
        ));
        let ctx = SessionContext::new();
        roundtrip_expr_test(test_expr, ctx);
    }
    test(Operator::ArrowAt);
    test(Operator::AtArrow);
    test(Operator::StringConcat);
    test(Operator::RegexNotIMatch);
    test(Operator::RegexNotMatch);
    test(Operator::RegexIMatch);
    test(Operator::RegexMatch);
    test(Operator::BitwiseShiftRight);
    test(Operator::BitwiseShiftLeft);
    test(Operator::BitwiseAnd);
    test(Operator::BitwiseOr);
    test(Operator::BitwiseXor);
    test(Operator::IsDistinctFrom);
    test(Operator::IsNotDistinctFrom);
    test(Operator::And);
    test(Operator::Or);
    test(Operator::Eq);
    test(Operator::NotEq);
    test(Operator::Lt);
    test(Operator::LtEq);
    test(Operator::Gt);
    test(Operator::GtEq);
}

#[test]
fn roundtrip_case() {
    let test_expr = Expr::Case(Case::new(
        Some(Box::new(lit(1.0_f32))),
        vec![(Box::new(lit(2.0_f32)), Box::new(lit(3.0_f32)))],
        Some(Box::new(lit(4.0_f32))),
    ));

    let ctx = SessionContext::new();
    roundtrip_expr_test(test_expr, ctx);
}

#[test]
fn roundtrip_case_with_null() {
    let test_expr = Expr::Case(Case::new(
        Some(Box::new(lit(1.0_f32))),
        vec![(Box::new(lit(2.0_f32)), Box::new(lit(3.0_f32)))],
        Some(Box::new(Expr::Literal(ScalarValue::Null))),
    ));

    let ctx = SessionContext::new();
    roundtrip_expr_test(test_expr, ctx);
}

#[test]
fn roundtrip_null_literal() {
    let test_expr = Expr::Literal(ScalarValue::Null);

    let ctx = SessionContext::new();
    roundtrip_expr_test(test_expr, ctx);
}

#[test]
fn roundtrip_cast() {
    let test_expr = Expr::Cast(Cast::new(Box::new(lit(1.0_f32)), DataType::Boolean));

    let ctx = SessionContext::new();
    roundtrip_expr_test(test_expr, ctx);
}

#[test]
fn roundtrip_try_cast() {
    let test_expr =
        Expr::TryCast(TryCast::new(Box::new(lit(1.0_f32)), DataType::Boolean));

    let ctx = SessionContext::new();
    roundtrip_expr_test(test_expr, ctx);

    let test_expr =
        Expr::TryCast(TryCast::new(Box::new(lit("not a bool")), DataType::Boolean));

    let ctx = SessionContext::new();
    roundtrip_expr_test(test_expr, ctx);
}

#[test]
fn roundtrip_sort_expr() {
    let test_expr = Expr::Sort(Sort::new(Box::new(lit(1.0_f32)), true, true));

    let ctx = SessionContext::new();
    roundtrip_expr_test(test_expr, ctx);
}

#[test]
fn roundtrip_negative() {
    let test_expr = Expr::Negative(Box::new(lit(1.0_f32)));

    let ctx = SessionContext::new();
    roundtrip_expr_test(test_expr, ctx);
}

#[test]
fn roundtrip_inlist() {
    let test_expr = Expr::InList(InList::new(
        Box::new(lit(1.0_f32)),
        vec![lit(2.0_f32)],
        true,
    ));

    let ctx = SessionContext::new();
    roundtrip_expr_test(test_expr, ctx);
}

#[test]
fn roundtrip_unnest() {
    let test_expr = Expr::Unnest(Unnest {
        expr: Box::new(col("col")),
    });

    let ctx = SessionContext::new();
    roundtrip_expr_test(test_expr, ctx);
}

#[test]
fn roundtrip_wildcard() {
    let test_expr = Expr::Wildcard { qualifier: None };

    let ctx = SessionContext::new();
    roundtrip_expr_test(test_expr, ctx);
}

#[test]
fn roundtrip_qualified_wildcard() {
    let test_expr = Expr::Wildcard {
        qualifier: Some("foo".into()),
    };

    let ctx = SessionContext::new();
    roundtrip_expr_test(test_expr, ctx);
}

#[test]
fn roundtrip_like() {
    fn like(negated: bool, escape_char: Option<char>) {
        let test_expr = Expr::Like(Like::new(
            negated,
            Box::new(col("col")),
            Box::new(lit("[0-9]+")),
            escape_char,
            false,
        ));
        let ctx = SessionContext::new();
        roundtrip_expr_test(test_expr, ctx);
    }
    like(true, Some('X'));
    like(false, Some('\\'));
    like(true, None);
    like(false, None);
}

#[test]
fn roundtrip_ilike() {
    fn ilike(negated: bool, escape_char: Option<char>) {
        let test_expr = Expr::Like(Like::new(
            negated,
            Box::new(col("col")),
            Box::new(lit("[0-9]+")),
            escape_char,
            true,
        ));
        let ctx = SessionContext::new();
        roundtrip_expr_test(test_expr, ctx);
    }
    ilike(true, Some('X'));
    ilike(false, Some('\\'));
    ilike(true, None);
    ilike(false, None);
}

#[test]
fn roundtrip_similar_to() {
    fn similar_to(negated: bool, escape_char: Option<char>) {
        let test_expr = Expr::SimilarTo(Like::new(
            negated,
            Box::new(col("col")),
            Box::new(lit("[0-9]+")),
            escape_char,
            false,
        ));
        let ctx = SessionContext::new();
        roundtrip_expr_test(test_expr, ctx);
    }
    similar_to(true, Some('X'));
    similar_to(false, Some('\\'));
    similar_to(true, None);
    similar_to(false, None);
}

#[test]
fn roundtrip_count() {
    let test_expr = count(col("bananas"));
    let ctx = SessionContext::new();
    roundtrip_expr_test(test_expr, ctx);
}

#[test]
fn roundtrip_count_distinct() {
    let test_expr = count_udaf()
        .call(vec![col("bananas")])
        .distinct()
        .build()
        .unwrap();
    let ctx = SessionContext::new();
    roundtrip_expr_test(test_expr, ctx);
}

#[test]
fn roundtrip_aggregate_udf() {
    #[derive(Debug)]
    struct Dummy {}

    impl Accumulator for Dummy {
        fn state(&mut self) -> datafusion::error::Result<Vec<ScalarValue>> {
            Ok(vec![])
        }

        fn update_batch(
            &mut self,
            _values: &[ArrayRef],
        ) -> datafusion::error::Result<()> {
            Ok(())
        }

        fn merge_batch(&mut self, _states: &[ArrayRef]) -> datafusion::error::Result<()> {
            Ok(())
        }

        fn evaluate(&mut self) -> datafusion::error::Result<ScalarValue> {
            Ok(ScalarValue::Float64(None))
        }

        fn size(&self) -> usize {
            std::mem::size_of_val(self)
        }
    }

    let dummy_agg = create_udaf(
        // the name; used to represent it in plan descriptions and in the registry, to use in SQL.
        "dummy_agg",
        // the input type; DataFusion guarantees that the first entry of `values` in `update` has this type.
        vec![DataType::Float64],
        // the return type; DataFusion expects this to match the type returned by `evaluate`.
        Arc::new(DataType::Float64),
        Volatility::Immutable,
        // This is the accumulator factory; DataFusion uses it to create new accumulators.
        Arc::new(|_| Ok(Box::new(Dummy {}))),
        // This is the description of the state. `state()` must match the types here.
        Arc::new(vec![DataType::Float64, DataType::UInt32]),
    );

    let test_expr = Expr::AggregateFunction(expr::AggregateFunction::new_udf(
        Arc::new(dummy_agg.clone()),
        vec![lit(1.0_f64)],
        false,
        Some(Box::new(lit(true))),
        None,
        None,
    ));

    let ctx = SessionContext::new();
    ctx.register_udaf(dummy_agg);

    roundtrip_expr_test(test_expr, ctx);
}

#[test]
fn roundtrip_scalar_udf() {
    let scalar_fn = Arc::new(|args: &[ColumnarValue]| {
        let ColumnarValue::Array(array) = &args[0] else {
            panic!("should be array")
        };
        Ok(ColumnarValue::from(Arc::new(array.clone()) as ArrayRef))
    });

    let udf = create_udf(
        "dummy",
        vec![DataType::Utf8],
        Arc::new(DataType::Utf8),
        Volatility::Immutable,
        scalar_fn,
    );

    let test_expr = Expr::ScalarFunction(ScalarFunction::new_udf(
        Arc::new(udf.clone()),
        vec![lit("")],
    ));

    let ctx = SessionContext::new();
    ctx.register_udf(udf);

    roundtrip_expr_test(test_expr, ctx);
}

#[test]
fn roundtrip_scalar_udf_extension_codec() {
    let pattern = ".*";
    let udf = ScalarUDF::from(MyRegexUdf::new(pattern.to_string()));
    let test_expr =
        Expr::ScalarFunction(ScalarFunction::new_udf(Arc::new(udf.clone()), vec![]));

    let ctx = SessionContext::new();
    ctx.register_udf(udf);

    let extension_codec = ScalarUDFExtensionCodec {};
    let proto: protobuf::LogicalExprNode =
        match serialize_expr(&test_expr, &extension_codec) {
            Ok(p) => p,
            Err(e) => panic!("Error serializing expression: {:?}", e),
        };
    let round_trip: Expr =
        from_proto::parse_expr(&proto, &ctx, &extension_codec).unwrap();

    assert_eq!(format!("{:?}", &test_expr), format!("{round_trip:?}"));

    roundtrip_json_test(&proto);
}

#[test]
fn roundtrip_grouping_sets() {
    let test_expr = Expr::GroupingSet(GroupingSet::GroupingSets(vec![
        vec![col("a")],
        vec![col("b")],
        vec![col("a"), col("b")],
    ]));

    let ctx = SessionContext::new();
    roundtrip_expr_test(test_expr, ctx);
}

#[test]
fn roundtrip_rollup() {
    let test_expr = Expr::GroupingSet(GroupingSet::Rollup(vec![col("a"), col("b")]));

    let ctx = SessionContext::new();
    roundtrip_expr_test(test_expr, ctx);
}

#[test]
fn roundtrip_cube() {
    let test_expr = Expr::GroupingSet(GroupingSet::Cube(vec![col("a"), col("b")]));

    let ctx = SessionContext::new();
    roundtrip_expr_test(test_expr, ctx);
}

#[test]
fn roundtrip_substr() {
    let ctx = SessionContext::new();

    let fun = ctx
        .state()
        .udf("substr")
        .map_err(|e| {
            internal_datafusion_err!("Unable to find expected 'substr' function: {e:?}")
        })
        .unwrap();

    // substr(string, position)
    let test_expr = Expr::ScalarFunction(ScalarFunction::new_udf(
        fun.clone(),
        vec![col("col"), lit(1_i64)],
    ));

    // substr(string, position, count)
    let test_expr_with_count = Expr::ScalarFunction(ScalarFunction::new_udf(
        fun,
        vec![col("col"), lit(1_i64), lit(1_i64)],
    ));

    roundtrip_expr_test(test_expr, ctx.clone());
    roundtrip_expr_test(test_expr_with_count, ctx);
}
#[test]
fn roundtrip_window() {
    let ctx = SessionContext::new();

    // 1. without window_frame
    let test_expr1 = Expr::WindowFunction(expr::WindowFunction::new(
        WindowFunctionDefinition::BuiltInWindowFunction(
            datafusion_expr::BuiltInWindowFunction::Rank,
        ),
        vec![],
        vec![col("col1")],
        vec![col("col2")],
        WindowFrame::new(Some(false)),
        None,
    ));

    // 2. with default window_frame
    let test_expr2 = Expr::WindowFunction(expr::WindowFunction::new(
        WindowFunctionDefinition::BuiltInWindowFunction(
            datafusion_expr::BuiltInWindowFunction::Rank,
        ),
        vec![],
        vec![col("col1")],
        vec![col("col2")],
        WindowFrame::new(Some(false)),
        None,
    ));

    // 3. with window_frame with row numbers
    let range_number_frame = WindowFrame::new_bounds(
        WindowFrameUnits::Range,
        WindowFrameBound::Preceding(ScalarValue::UInt64(Some(2))),
        WindowFrameBound::Following(ScalarValue::UInt64(Some(2))),
    );

    let test_expr3 = Expr::WindowFunction(expr::WindowFunction::new(
        WindowFunctionDefinition::BuiltInWindowFunction(
            datafusion_expr::BuiltInWindowFunction::Rank,
        ),
        vec![],
        vec![col("col1")],
        vec![col("col2")],
        range_number_frame,
        None,
    ));

    // 4. test with AggregateFunction
    let row_number_frame = WindowFrame::new_bounds(
        WindowFrameUnits::Rows,
        WindowFrameBound::Preceding(ScalarValue::UInt64(Some(2))),
        WindowFrameBound::Following(ScalarValue::UInt64(Some(2))),
    );

    let test_expr4 = Expr::WindowFunction(expr::WindowFunction::new(
        WindowFunctionDefinition::AggregateFunction(AggregateFunction::Max),
        vec![col("col1")],
        vec![col("col1")],
        vec![col("col2")],
        row_number_frame.clone(),
        None,
    ));

    // 5. test with AggregateUDF
    #[derive(Debug)]
    struct DummyAggr {}

    impl Accumulator for DummyAggr {
        fn state(&mut self) -> datafusion::error::Result<Vec<ScalarValue>> {
            Ok(vec![])
        }

        fn update_batch(
            &mut self,
            _values: &[ArrayRef],
        ) -> datafusion::error::Result<()> {
            Ok(())
        }

        fn merge_batch(&mut self, _states: &[ArrayRef]) -> datafusion::error::Result<()> {
            Ok(())
        }

        fn evaluate(&mut self) -> datafusion::error::Result<ScalarValue> {
            Ok(ScalarValue::Float64(None))
        }

        fn size(&self) -> usize {
            std::mem::size_of_val(self)
        }
    }

    let dummy_agg = create_udaf(
        // the name; used to represent it in plan descriptions and in the registry, to use in SQL.
        "dummy_agg",
        // the input type; DataFusion guarantees that the first entry of `values` in `update` has this type.
        vec![DataType::Float64],
        // the return type; DataFusion expects this to match the type returned by `evaluate`.
        Arc::new(DataType::Float64),
        Volatility::Immutable,
        // This is the accumulator factory; DataFusion uses it to create new accumulators.
        Arc::new(|_| Ok(Box::new(DummyAggr {}))),
        // This is the description of the state. `state()` must match the types here.
        Arc::new(vec![DataType::Float64, DataType::UInt32]),
    );

    let test_expr5 = Expr::WindowFunction(expr::WindowFunction::new(
        WindowFunctionDefinition::AggregateUDF(Arc::new(dummy_agg.clone())),
        vec![col("col1")],
        vec![col("col1")],
        vec![col("col2")],
        row_number_frame.clone(),
        None,
    ));
    ctx.register_udaf(dummy_agg);

    // 6. test with WindowUDF
    #[derive(Clone, Debug)]
    struct DummyWindow {}

    impl PartitionEvaluator for DummyWindow {
        fn uses_window_frame(&self) -> bool {
            true
        }

        fn evaluate(
            &mut self,
            _values: &[ArrayRef],
            _range: &std::ops::Range<usize>,
        ) -> Result<ScalarValue> {
            Ok(ScalarValue::Float64(None))
        }
    }

    #[derive(Debug, Clone)]
    struct SimpleWindowUDF {
        signature: Signature,
    }

    impl SimpleWindowUDF {
        fn new() -> Self {
            let signature =
                Signature::exact(vec![DataType::Float64], Volatility::Immutable);
            Self { signature }
        }
    }

    impl WindowUDFImpl for SimpleWindowUDF {
        fn as_any(&self) -> &dyn Any {
            self
        }

        fn name(&self) -> &str {
            "dummy_udwf"
        }

        fn signature(&self) -> &Signature {
            &self.signature
        }

        fn return_type(&self, arg_types: &[DataType]) -> Result<DataType> {
            if arg_types.len() != 1 {
                return plan_err!(
                    "dummy_udwf expects 1 argument, got {}: {:?}",
                    arg_types.len(),
                    arg_types
                );
            }
            Ok(arg_types[0].clone())
        }

        fn partition_evaluator(&self) -> Result<Box<dyn PartitionEvaluator>> {
            make_partition_evaluator()
        }
    }

    fn make_partition_evaluator() -> Result<Box<dyn PartitionEvaluator>> {
        Ok(Box::new(DummyWindow {}))
    }

    let dummy_window_udf = WindowUDF::from(SimpleWindowUDF::new());

    let test_expr6 = Expr::WindowFunction(expr::WindowFunction::new(
        WindowFunctionDefinition::WindowUDF(Arc::new(dummy_window_udf.clone())),
        vec![col("col1")],
        vec![col("col1")],
        vec![col("col2")],
        row_number_frame.clone(),
        None,
    ));

    let text_expr7 = Expr::WindowFunction(expr::WindowFunction::new(
        WindowFunctionDefinition::AggregateUDF(avg_udaf()),
        vec![col("col1")],
        vec![],
        vec![],
        row_number_frame.clone(),
        None,
    ));

    ctx.register_udwf(dummy_window_udf);

    roundtrip_expr_test(test_expr1, ctx.clone());
    roundtrip_expr_test(test_expr2, ctx.clone());
    roundtrip_expr_test(test_expr3, ctx.clone());
    roundtrip_expr_test(test_expr4, ctx.clone());
    roundtrip_expr_test(test_expr5, ctx.clone());
    roundtrip_expr_test(test_expr6, ctx.clone());
    roundtrip_expr_test(text_expr7, ctx);
}<|MERGE_RESOLUTION|>--- conflicted
+++ resolved
@@ -59,13 +59,9 @@
     TryCast, Volatility, WindowFrame, WindowFrameBound, WindowFrameUnits,
     WindowFunctionDefinition, WindowUDF, WindowUDFImpl,
 };
-<<<<<<< HEAD
-use datafusion_functions_aggregate::correlation::corr;
-=======
 use datafusion_functions_aggregate::average::avg_udaf;
->>>>>>> 8aad2082
 use datafusion_functions_aggregate::expr_fn::{
-    bit_and, bit_or, bit_xor, bool_and, bool_or,
+    avg, bit_and, bit_or, bit_xor, bool_and, bool_or, corr,
 };
 use datafusion_functions_aggregate::string_agg::string_agg;
 use datafusion_proto::bytes::{
@@ -663,6 +659,7 @@
         count_distinct(lit(1)),
         first_value(lit(1), None),
         first_value(lit(1), Some(vec![lit(2).sort(true, true)])),
+        avg(lit(1.5)),
         covar_samp(lit(1.5), lit(2.2)),
         covar_pop(lit(1.5), lit(2.2)),
         corr(lit(1.5), lit(2.2)),
