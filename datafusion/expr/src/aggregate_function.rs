--- conflicted
+++ resolved
@@ -110,13 +110,6 @@
                 // The coerced_data_types is same with input_types.
                 Ok(coerced_data_types[0].clone())
             }
-<<<<<<< HEAD
-            AggregateFunction::Avg => avg_return_type(&coerced_data_types[0]),
-=======
-            AggregateFunction::Correlation => {
-                correlation_return_type(&coerced_data_types[0])
-            }
->>>>>>> 8aad2082
             AggregateFunction::ArrayAgg => Ok(DataType::List(Arc::new(Field::new(
                 "item",
                 coerced_data_types[0].clone(),
